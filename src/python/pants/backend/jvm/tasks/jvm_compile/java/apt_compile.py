# coding=utf-8
# Copyright 2014 Pants project contributors (see CONTRIBUTORS.md).
# Licensed under the Apache License, Version 2.0 (see LICENSE).

from __future__ import (absolute_import, division, generators, nested_scopes, print_function,
                        unicode_literals, with_statement)

import os

from pants.backend.jvm.targets.annotation_processor import AnnotationProcessor
from pants.backend.jvm.tasks.jvm_compile.java.java_compile import JavaCompile
from pants.base.target import Target
from pants.util.dirutil import safe_open


"""AnnotationProcessors are java targets that need to run in their own compilation round.

This places them on the classpath of any dependees downstream that may use them. Without
forcing a separate member type we could get a java chunk containing a mix of apt processors and
code that relied on the un-compiled apt processor in the same javac invocation. If so, javac
would not be smart enough to compile the apt processors 1st and activate them.
"""


class AptCompile(JavaCompile):
    # Well known metadata file to auto-register annotation processors with a java 1.6+ compiler
  _PROCESSOR_INFO_FILE = 'META-INF/services/javax.annotation.processing.Processor'

  def __init__(self, *args, **kwargs):
    super(AptCompile, self).__init__(*args, **kwargs)
    # A directory to contain per-target subdirectories with apt processor info files.
    self._processor_info_dir = os.path.join(self.workdir, 'apt-processor-info')

  @classmethod
  def name(cls):
    return 'apt'

  def __init__(self, *args, **kwargs):
    super(AptCompile, self).__init__(*args, **kwargs)

    # A directory independent of any other classpath which can contain a global
    # apt processor info file.
    self._processor_info_global_dir = os.path.join(self.workdir, 'apt-processor-info-global')
    # And another to contain per-target subdirectories
    self._processor_info_dir = os.path.join(self.workdir, 'apt-processor-info')

  def select(self, target):
    return target.has_sources(self._file_suffix) and isinstance(target, AnnotationProcessor)

  def extra_products(self, target):
    """Override extra_products to produce an annotation processor information file."""
    ret = []
    if isinstance(target, AnnotationProcessor) and target.processors:
      root = os.path.join(self._processor_info_dir, Target.maybe_readable_identify([target]))
      processor_info_file = os.path.join(root, self._PROCESSOR_INFO_FILE)
      self._write_processor_info(processor_info_file, target.processors)
      ret.append((root, [processor_info_file]))
    return ret

<<<<<<< HEAD
=======
  def post_process(self, all_targets, relevant_targets):
    """Produce a monolithic apt processor service info file.

    This is used in further compilation rounds, and the unit-test classpath. This is
    distinct from the per-target ones we create in extra_products().
    """
    super(AptCompile, self).post_process(all_targets, relevant_targets)
    all_processors = set()
    for target in relevant_targets:
      if isinstance(target, AnnotationProcessor) and target.processors:
        all_processors.update(target.processors)
    processor_info_file = os.path.join(self._processor_info_global_dir, self._PROCESSOR_INFO_FILE)
    if os.path.exists(processor_info_file):
      with safe_open(processor_info_file, 'r') as f:
        for processor in f:
          all_processors.add(processor)
    self._write_processor_info(processor_info_file, all_processors)

    # Ensure that the processor info dir is on the classpath for all targets, so that
    # annotation processors are loaded after being compiled.
    compile_classpaths = self.context.products.get_data('compile_classpath')
    entries = [(conf, self._processor_info_global_dir) for conf in self._confs]
    compile_classpaths.add_for_targets(self.context.targets(), entries)

>>>>>>> b2d11fbf
  def _write_processor_info(self, processor_info_file, processors):
    with safe_open(processor_info_file, 'w') as f:
      for processor in processors:
        f.write('%s\n' % processor.strip())<|MERGE_RESOLUTION|>--- conflicted
+++ resolved
@@ -26,22 +26,13 @@
     # Well known metadata file to auto-register annotation processors with a java 1.6+ compiler
   _PROCESSOR_INFO_FILE = 'META-INF/services/javax.annotation.processing.Processor'
 
-  def __init__(self, *args, **kwargs):
-    super(AptCompile, self).__init__(*args, **kwargs)
-    # A directory to contain per-target subdirectories with apt processor info files.
-    self._processor_info_dir = os.path.join(self.workdir, 'apt-processor-info')
-
   @classmethod
   def name(cls):
     return 'apt'
 
   def __init__(self, *args, **kwargs):
     super(AptCompile, self).__init__(*args, **kwargs)
-
-    # A directory independent of any other classpath which can contain a global
-    # apt processor info file.
-    self._processor_info_global_dir = os.path.join(self.workdir, 'apt-processor-info-global')
-    # And another to contain per-target subdirectories
+    # A directory to contain per-target subdirectories with apt processor info files.
     self._processor_info_dir = os.path.join(self.workdir, 'apt-processor-info')
 
   def select(self, target):
@@ -57,33 +48,6 @@
       ret.append((root, [processor_info_file]))
     return ret
 
-<<<<<<< HEAD
-=======
-  def post_process(self, all_targets, relevant_targets):
-    """Produce a monolithic apt processor service info file.
-
-    This is used in further compilation rounds, and the unit-test classpath. This is
-    distinct from the per-target ones we create in extra_products().
-    """
-    super(AptCompile, self).post_process(all_targets, relevant_targets)
-    all_processors = set()
-    for target in relevant_targets:
-      if isinstance(target, AnnotationProcessor) and target.processors:
-        all_processors.update(target.processors)
-    processor_info_file = os.path.join(self._processor_info_global_dir, self._PROCESSOR_INFO_FILE)
-    if os.path.exists(processor_info_file):
-      with safe_open(processor_info_file, 'r') as f:
-        for processor in f:
-          all_processors.add(processor)
-    self._write_processor_info(processor_info_file, all_processors)
-
-    # Ensure that the processor info dir is on the classpath for all targets, so that
-    # annotation processors are loaded after being compiled.
-    compile_classpaths = self.context.products.get_data('compile_classpath')
-    entries = [(conf, self._processor_info_global_dir) for conf in self._confs]
-    compile_classpaths.add_for_targets(self.context.targets(), entries)
-
->>>>>>> b2d11fbf
   def _write_processor_info(self, processor_info_file, processors):
     with safe_open(processor_info_file, 'w') as f:
       for processor in processors:
