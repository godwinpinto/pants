--- conflicted
+++ resolved
@@ -99,10 +99,6 @@
   def _get_products_for_root(self, root):
     return self._rooted_products_by_root.setdefault(root, RootedProducts(root))
 
-<<<<<<< HEAD
-  def __str__(self):
-    return "MultipleRootedProducts(%s)" % str(self._rooted_products_by_root)
-=======
   def __bool__(self):
     """Return True if any of the roots contains products"""
     for root, products in self.rel_paths():
@@ -111,7 +107,9 @@
     return False
 
   __nonzero__ = __bool__
->>>>>>> 6b32e545
+
+  def __str__(self):
+    return "MultipleRootedProducts(%s)" % str(self._rooted_products_by_root)
 
 
 class Products(object):
